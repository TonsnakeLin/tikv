[package]
name = "tikv"
version = "6.4.0-alpha"
authors = ["The TiKV Authors"]
description = "A distributed transactional key-value database powered by Rust and Raft"
license = "Apache-2.0"
keywords = ["KV", "distributed-systems", "raft"]
homepage = "https://tikv.org"
repository = "https://github.com/tikv/tikv/"
readme = "README.md"
edition = "2018"
publish = false

[features]
default = ["test-engine-kv-rocksdb", "test-engine-raft-raft-engine", "cloud-aws", "cloud-gcp", "cloud-azure"]
tcmalloc = ["tikv_alloc/tcmalloc"]
jemalloc = ["tikv_alloc/jemalloc", "engine_rocks/jemalloc"]
mimalloc = ["tikv_alloc/mimalloc"]
snmalloc = ["tikv_alloc/snmalloc"]
portable = ["engine_rocks/portable"]
sse = ["engine_rocks/sse"]
mem-profiling = ["tikv_alloc/mem-profiling"]
failpoints = [
  "fail/failpoints",
  "raftstore/failpoints",
  "tikv_util/failpoints",
  "engine_rocks/failpoints",
]
cloud-aws = [
  "encryption_export/cloud-aws",
  "sst_importer/cloud-aws",
]
cloud-gcp = [
  "encryption_export/cloud-gcp",
  "sst_importer/cloud-gcp",
]
cloud-azure = [
  "encryption_export/cloud-azure",
  "sst_importer/cloud-azure",
]
testexport = ["raftstore/testexport", "api_version/testexport", "causal_ts/testexport"]
test-engine-kv-rocksdb = [
  "engine_test/test-engine-kv-rocksdb"
]
test-engine-raft-raft-engine = [
  "engine_test/test-engine-raft-raft-engine"
]
test-engines-rocksdb = [
  "engine_test/test-engines-rocksdb",
]
test-engines-panic = [
  "engine_test/test-engines-panic",
]
cloud-storage-grpc = ["sst_importer/cloud-storage-grpc"]
cloud-storage-dylib = ["sst_importer/cloud-storage-dylib"]
pprof-fp = ["pprof/frame-pointer"]

# for testing configure propegate to other crates
# https://stackoverflow.com/questions/41700543/can-we-share-test-utilites-between-crates
testing = []

[lib]
name = "tikv"

[dependencies]
anyhow = "1.0"
api_version = { workspace = true }
async-stream = "0.2"
async-trait = "0.1"
backtrace = "0.3"
batch-system = { workspace = true }
byteorder = "1.2"
case_macros = { workspace = true }
causal_ts = { workspace = true }
chrono = "0.4"
codec = { workspace = true }
collections = { workspace = true }
concurrency_manager = { workspace = true }
coprocessor_plugin_api = { workspace = true }
crc32fast = "1.2"
crc64fast = "0.1"
crossbeam = "0.8"
dashmap = "5"
encryption_export = { workspace = true }
engine_panic = { workspace = true }
engine_rocks = { workspace = true }
engine_test = { workspace = true }
engine_traits = { workspace = true }
engine_traits_tests = { workspace = true }
error_code = { workspace = true }
fail = "0.5"
file_system = { workspace = true }
flate2 = { version = "1.0", default-features = false, features = ["zlib"] }
futures = { version = "0.3", features = ["thread-pool", "compat"] }
futures-executor = "0.3.1"
futures-timer = "3.0"
futures-util = { version = "0.3.1", default-features = false, features = ["io", "async-await"] }
fxhash = "0.2.1"
getset = "0.1"
grpcio = { version = "0.10.3", default-features = false, features = ["openssl-vendored", "protobuf-codec", "nightly"] }
grpcio-health = { version = "0.10", default-features = false, features = ["protobuf-codec"] }
hex = "0.4"
http = "0"
hyper = { version = "0.14", features = ["full"] }
hyper-tls = "0.5"
into_other = { workspace = true }
itertools = "0.10"
keyed_priority_queue = "0.4"
keys = { workspace = true }
kvproto = { git = "https://github.com/pingcap/kvproto.git" }
lazy_static = "1.3"
libc = "0.2"
libloading = "0.7"
log = { version = "0.4", features = ["max_level_trace", "release_max_level_debug"] }
log_wrappers = { workspace = true }
match-template = "0.0.1"
memory_trace_macros = { workspace = true }
mime = "0.3.13"
more-asserts = "0.2"
murmur3 = "0.5.1"
nom = { version = "5.1.0", default-features = false, features = ["std"] }
notify = "4"
num-traits = "0.2.14"
num_cpus = "1"
online_config = { workspace = true }
openssl = "0.10"
parking_lot = "0.12"
paste = "1.0"
pd_client = { workspace = true }
pin-project = "1.0"
pnet_datalink = "0.23"
pprof = { version = "0.11", default-features = false, features = ["flamegraph", "protobuf-codec"] }
prometheus = { version = "0.13", features = ["nightly"] }
prometheus-static-metric = "0.5"
protobuf = { version = "2.8", features = ["bytes"] }
raft = { version = "0.7.0", default-features = false, features = ["protobuf-codec"] }
raft_log_engine = { workspace = true }
raftstore = { workspace = true, features = ["engine_rocks"] }
rand = "0.7.3"
regex = "1.3"
resource_metering = { workspace = true }
rev_lines = "0.2.1"
row_cache = { path = "components/row_cache" }
seahash = "4.1.0"
security = { workspace = true }
semver = "0.11"
serde = { version = "1.0", features = ["derive"] }
serde_derive = "1.0"
serde_ignored = "0.1"
serde_json = { version = "1.0", features = ["preserve_order"] }
slog = { version = "2.3", features = ["max_level_trace", "release_max_level_debug"] }
slog-global = { version = "0.1", git = "https://github.com/breeswish/slog-global.git", rev = "d592f88e4dbba5eb439998463054f1a44fbf17b9" }
smallvec = "1.4"
sst_importer = { workspace = true }
strum = { version = "0.20", features = ["derive"] }
sync_wrapper = "0.1.1"
sysinfo = "0.16"
tempfile = "3.0"
thiserror = "1.0"
tidb_query_aggr = { workspace = true }
tidb_query_common = { workspace = true }
tidb_query_datatype = { workspace = true }
tidb_query_executors = { workspace = true }
tidb_query_expr = { workspace = true }
tikv_alloc = { workspace = true }
tikv_kv = { workspace = true }
tikv_util = { workspace = true }
time = "0.1"
tipb = { git = "https://github.com/pingcap/tipb.git" }
tokio = { version = "1.17", features = ["full"] }
tokio-openssl = "0.6"
tokio-timer = { git = "https://github.com/tikv/tokio", branch = "tokio-timer-hotfix" }
toml = "0.5"
tracker = { workspace = true }
txn_types = { workspace = true }
url = "2"
uuid = { version = "0.8.1", features = ["serde", "v4"] }
walkdir = "2"
yatp = { git = "https://github.com/tikv/yatp.git", branch = "master" }

[dev-dependencies]
api_version = { workspace = true, features = ["testexport"] }
example_coprocessor_plugin = { workspace = true } # should be a binary dependency
hyper-openssl = "0.9"
panic_hook = { workspace = true }
reqwest = { version = "0.11", features = ["blocking"] }
test_sst_importer = { workspace = true }
test_util = { workspace = true }
tokio = { version = "1.17", features = ["macros", "rt-multi-thread", "time"] }
zipf = "6.1.0"

[patch.crates-io]
# TODO: remove this when new raft-rs is published.
raft = { git = "https://github.com/tikv/raft-rs", branch = "master" }
raft-proto = { git = "https://github.com/tikv/raft-rs", branch = "master" }
protobuf = { git = "https://github.com/pingcap/rust-protobuf", branch = "v2.8" }
protobuf-codegen = { git = "https://github.com/pingcap/rust-protobuf", branch = "v2.8" }

# TODO: remove this replacement after rusoto_s3 truly supports virtual-host style (https://github.com/rusoto/rusoto/pull/1823).
rusoto_core = { git = "https://github.com/tikv/rusoto", branch = "gh1482-s3-addr-styles" }
rusoto_credential = { git = "https://github.com/tikv/rusoto", branch = "gh1482-s3-addr-styles" }
rusoto_kms = { git = "https://github.com/tikv/rusoto", branch = "gh1482-s3-addr-styles" }
rusoto_mock = { git = "https://github.com/tikv/rusoto", branch = "gh1482-s3-addr-styles" }
rusoto_s3 = { git = "https://github.com/tikv/rusoto", branch = "gh1482-s3-addr-styles" }
rusoto_sts = { git = "https://github.com/tikv/rusoto", branch = "gh1482-s3-addr-styles" }

snappy-sys = { git = "https://github.com/busyjay/rust-snappy.git", branch = "static-link" }

# remove this when https://github.com/danburkert/fs2-rs/pull/42 is merged.
fs2 = { git = "https://github.com/tabokie/fs2-rs", branch = "tikv" }

# Remove this when a new version is release. We need to solve rust-lang/cmake-rs#143.
cmake = { git = "https://github.com/rust-lang/cmake-rs" }

# TODO: remove this after crossbeam-deque is updated to the next release version.
# This is a workaround for cargo can't resolving the this patch in yatp.
crossbeam-deque = { git = "https://github.com/crossbeam-rs/crossbeam", rev = "41ed3d948720f26149b2ebeaf58fe8a193134056" }

[target.'cfg(target_os = "linux")'.dependencies]
procinfo = { git = "https://github.com/tikv/procinfo-rs", rev = "6599eb9dca74229b2c1fcc44118bef7eff127128" }
# When you modify TiKV cooperatively with kvproto, this will be useful to submit the PR to TiKV and the PR to
# kvproto at the same time.
# After the PR to kvproto is merged, remember to comment this out and run `cargo update -p kvproto`.
[patch.'https://github.com/pingcap/kvproto']
<<<<<<< HEAD
kvproto = { git = "https://github.com/TonsnakeLin/kvproto", branch = "get_return_chunk" }
[patch.'https://github.com/pingcap/tipb']
tipb = { git = "https://github.com/TonsnakeLin/tipb", branch = "get_return_chunk" }
=======
# kvproto = { git = "https://github.com/your_github_id/kvproto", branch = "your_branch" }
>>>>>>> 8eaa805d

[workspace]
# See https://github.com/rust-lang/rfcs/blob/master/text/2957-cargo-features2.md
# Without resolver = 2, using `cargo build --features x` to build `cmd`
# will _not_ propagate the feature `x` into `cmd`'s direct dependencies.
resolver = "2"
members = [
  "cmd/tikv-ctl",
  "cmd/tikv-server",
  "components/api_version",
  "components/backup",
  "components/backup-stream",
  "components/batch-system",
  "components/case_macros",
  "components/causal_ts",
  "components/cdc",
  "components/cloud",
  "components/cloud/aws",
  "components/cloud/azure",
  "components/cloud/gcp",
  "components/codec",
  "components/collections",
  "components/concurrency_manager",
  "components/coprocessor_plugin_api",
  "components/encryption",
  "components/encryption/export",
  "components/engine_rocks_helper",
# Only enable tirocks in local development, otherwise it can slow down compilation.
# TODO: always enable tirocks and remove engine_rocks.
#  "components/engine_tirocks",
  "components/error_code",
  "components/external_storage",
  "components/external_storage/export",
  "components/file_system",
  "components/into_other",
  "components/keys",
  "components/log_wrappers",
  "components/online_config",
  "components/panic_hook",
  "components/pd_client",
  "components/profiler",
  "components/raftstore",
  "components/raftstore-v2",
  "components/resolved_ts",
  "components/resource_metering",
  "components/row_cache",
  "components/security",
  "components/server",
  "components/snap_recovery",
  "components/sst_importer",
  "components/test_backup",
  "components/test_coprocessor",
  "components/test_coprocessor_plugin/example_plugin",
  "components/test_pd",
  "components/test_pd_client",
  "components/test_raftstore",
  "components/test_sst_importer",
  "components/test_storage",
  "components/test_util",
  "components/tidb_query_aggr",
  "components/tidb_query_codegen",
  "components/tidb_query_common",
  "components/tidb_query_datatype",
  "components/tidb_query_executors",
  "components/tidb_query_expr",
  "components/tikv_alloc",
  "components/tikv_kv",
  "components/tikv_util",
  "components/tipb_helper",
  "components/tracker",
  "components/txn_types",
  "fuzz",
  "fuzz/fuzzer-afl",
  "fuzz/fuzzer-honggfuzz",
  "fuzz/fuzzer-libfuzzer",
  "tests",
]
default-members = ["cmd/tikv-server", "cmd/tikv-ctl"]

[workspace.dependencies]
api_version = { path = "components/api_version" }
aws = { path = "components/cloud/aws" }
azure = { path = "components/cloud/azure" }
backup = { path = "components/backup", default-features = false }
backup-stream = { path = "components/backup-stream", default-features = false }
batch-system = { path = "components/batch-system" }
case_macros = { path = "components/case_macros" }
causal_ts = { path = "components/causal_ts" }
cdc = { path = "components/cdc", default-features = false }
cloud = { path = "components/cloud" }
codec = { path = "components/codec" }
collections = { path = "components/collections" }
concurrency_manager = { path = "components/concurrency_manager" }
coprocessor_plugin_api = { path = "components/coprocessor_plugin_api" }
encryption = { path = "components/encryption" }
encryption_export = { path = "components/encryption/export" }
engine_panic = { path = "components/engine_panic" }
engine_rocks = { path = "components/engine_rocks" }
engine_rocks_helper = { path = "components/engine_rocks_helper" }
engine_test = { path = "components/engine_test", default-features = false }
engine_traits = { path = "components/engine_traits" }
engine_traits_tests = { path = "components/engine_traits_tests", default-features = false }
error_code = { path = "components/error_code" }
external_storage = { path = "components/external_storage" }
external_storage_export = { path = "components/external_storage/export" }
file_system = { path = "components/file_system" }
gcp = { path = "components/cloud/gcp" }
into_other = { path = "components/into_other" }
keys = { path = "components/keys" }
log_wrappers = { path = "components/log_wrappers" }
memory_trace_macros = { path = "components/memory_trace_macros" }
online_config = { path = "components/online_config" }
panic_hook = { path = "components/panic_hook" }
pd_client = { path = "components/pd_client" }
profiler = { path = "components/profiler" }
raft_log_engine = { path = "components/raft_log_engine" }
raftstore = { path = "components/raftstore", default-features = false }
raftstore_v2 = { path = "components/raftstore-v2", default-features = false }
resolved_ts = { path = "components/resolved_ts" }
resource_metering = { path = "components/resource_metering" }
security = { path = "components/security" }
server = { path = "components/server" }
snap_recovery = { path = "components/snap_recovery" }
sst_importer = { path = "components/sst_importer" }
test_backup = { path = "components/test_backup" }
test_coprocessor = { path = "components/test_coprocessor", default-features = false }
example_coprocessor_plugin = { path = "components/test_coprocessor_plugin/example_plugin" }
test_pd = { path = "components/test_pd" }
test_pd_client = { path = "components/test_pd_client" }
test_raftstore = { path = "components/test_raftstore", default-features = false }
test_sst_importer = { path = "components/test_sst_importer" }
test_storage = { path = "components/test_storage", default-features = false }
test_util = { path = "components/test_util" }
tidb_query_aggr = { path = "components/tidb_query_aggr" }
tidb_query_codegen = { path = "components/tidb_query_codegen" }
tidb_query_common = { path = "components/tidb_query_common" }
tidb_query_datatype = { path = "components/tidb_query_datatype" }
tidb_query_executors = { path = "components/tidb_query_executors" }
tidb_query_expr = { path = "components/tidb_query_expr" }
tikv = { path = ".", default-features = false }
tikv_alloc = { path = "components/tikv_alloc" }
tikv_kv = { path = "components/tikv_kv", default-features = false }
tikv_util = { path = "components/tikv_util" }
tipb_helper = { path = "components/tipb_helper" }
tracker = { path = "components/tracker" }
txn_types = { path = "components/txn_types" }
# External libs
grpcio = { version = "0.10", default-features = false, features = ["openssl-vendored", "protobuf-codec"] }

[profile.dev.package.grpcio-sys]
debug = false
opt-level = 1

[profile.dev.package.librocksdb_sys]
debug = false
opt-level = 1

[profile.dev.package.libtitan_sys]
debug = false
opt-level = 1

[profile.dev.package.tirocks-sys]
debug = false
opt-level = 1

[profile.dev.package.tests]
debug = 1
opt-level = 1

[profile.dev]
opt-level = 0
debug = 0
codegen-units = 4
lto = false
incremental = true
panic = 'unwind'
debug-assertions = true
overflow-checks = false
rpath = false

[profile.release]
opt-level = 3
debug = false
codegen-units = 1
lto = "thin"
incremental = false
panic = 'unwind'
debug-assertions = false
overflow-checks = false
rpath = false

[profile.release.package.server]
opt-level = 1
codegen-units = 4

[profile.test]
opt-level = 0
debug = 0
codegen-units = 16
lto = false
incremental = true
debug-assertions = true
overflow-checks = true
rpath = false

# The benchmark profile is identical to release, except that lto = false
[profile.bench]
opt-level = 3
debug = false
codegen-units = 1
lto = 'thin'
incremental = false
debug-assertions = false
overflow-checks = false
rpath = false<|MERGE_RESOLUTION|>--- conflicted
+++ resolved
@@ -222,13 +222,9 @@
 # kvproto at the same time.
 # After the PR to kvproto is merged, remember to comment this out and run `cargo update -p kvproto`.
 [patch.'https://github.com/pingcap/kvproto']
-<<<<<<< HEAD
 kvproto = { git = "https://github.com/TonsnakeLin/kvproto", branch = "get_return_chunk" }
 [patch.'https://github.com/pingcap/tipb']
 tipb = { git = "https://github.com/TonsnakeLin/tipb", branch = "get_return_chunk" }
-=======
-# kvproto = { git = "https://github.com/your_github_id/kvproto", branch = "your_branch" }
->>>>>>> 8eaa805d
 
 [workspace]
 # See https://github.com/rust-lang/rfcs/blob/master/text/2957-cargo-features2.md
