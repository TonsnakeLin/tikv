--- conflicted
+++ resolved
@@ -66,16 +66,10 @@
 mod write;
 
 pub use admin::{
-<<<<<<< HEAD
-    report_split_init_finish, temp_split_path, AdminCmdResult, CatchUpLogs, CompactLogContext,
-    MergeContext, RequestHalfSplit, RequestSplit, SplitFlowControl, SplitInit,
-    MERGE_IN_PROGRESS_PREFIX, MERGE_SOURCE_PREFIX, SPLIT_PREFIX,
-    SPLIT_REQUEST_FROM_PD_HEARTBEAT, SPLIT_REQUEST_FROM_TIKV_AUTOSPLIT,
-=======
     merge_source_path, report_split_init_finish, temp_split_path, AdminCmdResult, CatchUpLogs,
     CompactLogContext, MergeContext, RequestHalfSplit, RequestSplit, SplitFlowControl, SplitInit,
     SplitPendingAppend, MERGE_IN_PROGRESS_PREFIX, MERGE_SOURCE_PREFIX, SPLIT_PREFIX,
->>>>>>> 4510531b
+    SPLIT_REQUEST_FROM_PD_HEARTBEAT, SPLIT_REQUEST_FROM_TIKV_AUTOSPLIT,
 };
 pub use control::ProposalControl;
 use pd_client::{BucketMeta, BucketStat};
