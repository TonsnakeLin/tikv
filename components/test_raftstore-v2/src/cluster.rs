--- conflicted
+++ resolved
@@ -1480,13 +1480,10 @@
             region.get_region_epoch().clone(),
             vec![split_key],
             "test".into(),
-<<<<<<< HEAD
             0,
-=======
             Box::new(move |resp| {
                 cb.invoke_with_response(resp.clone());
             }),
->>>>>>> 4510531b
         );
 
         router
