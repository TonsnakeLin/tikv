--- conflicted
+++ resolved
@@ -1,4 +1,3 @@
-<<<<<<< HEAD
 // Copyright 2019 TiKV Project Authors. Licensed under Apache-2.0.
 
 use std::{ffi::CString, fs, path::Path, str::FromStr, sync::Arc};
@@ -620,628 +619,4 @@
         let tmp_cf_opts = db.get_options_cf("cf_dynamic_level_bytes").unwrap();
         assert!(tmp_cf_opts.get_level_compaction_dynamic_level_bytes());
     }
-}
-=======
-// Copyright 2019 TiKV Project Authors. Licensed under Apache-2.0.
-
-use std::{ffi::CString, fs, path::Path, str::FromStr, sync::Arc};
-
-use engine_traits::{Engines, Range, Result, CF_DEFAULT};
-use rocksdb::{
-    load_latest_options, CColumnFamilyDescriptor, CFHandle, ColumnFamilyOptions, CompactionFilter,
-    CompactionFilterContext, CompactionFilterDecision, CompactionFilterFactory,
-    CompactionFilterValueType, DBTableFileCreationReason, Env, Range as RocksRange, SliceTransform,
-    DB,
-};
-use slog_global::warn;
-
-use crate::{
-    cf_options::RocksCfOptions, db_options::RocksDbOptions, engine::RocksEngine, r2e,
-    rocks_metrics_defs::*, RocksStatistics,
-};
-
-pub fn new_temp_engine(path: &tempfile::TempDir) -> Engines<RocksEngine, RocksEngine> {
-    let raft_path = path.path().join(std::path::Path::new("raft"));
-    Engines::new(
-        new_engine(path.path().to_str().unwrap(), engine_traits::ALL_CFS).unwrap(),
-        new_engine(raft_path.to_str().unwrap(), &[engine_traits::CF_DEFAULT]).unwrap(),
-    )
-}
-
-pub fn new_default_engine(path: &str) -> Result<RocksEngine> {
-    new_engine(path, &[CF_DEFAULT])
-}
-
-pub fn new_engine(path: &str, cfs: &[&str]) -> Result<RocksEngine> {
-    let mut db_opts = RocksDbOptions::default();
-    db_opts.set_statistics(&RocksStatistics::new_titan());
-    let cf_opts = cfs.iter().map(|name| (*name, Default::default())).collect();
-    new_engine_opt(path, db_opts, cf_opts)
-}
-
-pub fn new_engine_opt(
-    path: &str,
-    db_opt: RocksDbOptions,
-    cf_opts: Vec<(&str, RocksCfOptions)>,
-) -> Result<RocksEngine> {
-    let mut db_opt = db_opt.into_raw();
-    if cf_opts.iter().all(|(name, _)| *name != CF_DEFAULT) {
-        return Err(engine_traits::Error::Engine(
-            engine_traits::Status::with_error(
-                engine_traits::Code::InvalidArgument,
-                "default cf must be specified",
-            ),
-        ));
-    }
-    let mut cf_opts: Vec<_> = cf_opts
-        .into_iter()
-        .map(|(name, opt)| (name, opt.into_raw()))
-        .collect();
-
-    // Creates a new db if it doesn't exist.
-    if !db_exist(path) {
-        db_opt.create_if_missing(true);
-        db_opt.create_missing_column_families(true);
-
-        let db = DB::open_cf(db_opt, path, cf_opts.into_iter().collect()).map_err(r2e)?;
-
-        return Ok(RocksEngine::new(db));
-    }
-
-    db_opt.create_if_missing(false);
-
-    // Lists all column families in current db.
-    let cfs_list = DB::list_column_families(&db_opt, path).map_err(r2e)?;
-    let existed: Vec<&str> = cfs_list.iter().map(|v| v.as_str()).collect();
-    let needed: Vec<&str> = cf_opts.iter().map(|(name, _)| *name).collect();
-
-    let cf_descs = if !existed.is_empty() {
-        let env = match db_opt.env() {
-            Some(env) => env,
-            None => Arc::new(Env::default()),
-        };
-        // panic if OPTIONS not found for existing instance?
-        // let (_, tmp) = load_latest_options(path, &env, true)
-        //    .unwrap_or_else(|e| panic!("failed to load_latest_options {:?}", e))
-        //     .unwrap_or_else(|| panic!("couldn't find the OPTIONS file"));
-        let tmp_origin = load_latest_options(path, &env, true);
-        if tmp_origin.is_err() {
-            return Err(engine_traits::Error::Engine(
-                engine_traits::Status::with_error(
-                    engine_traits::Code::InvalidArgument,
-                    "load_latest_options error",
-                ),
-            ));
-        }
-        let (_, tmp) = tmp_origin.unwrap()
-        .unwrap_or_else(|| panic!("couldn't find the OPTIONS file"));
-        tmp
-    } else {
-        vec![]
-    };
-
-    for cf in &existed {
-        if cf_opts.iter().all(|(name, _)| name != cf) {
-            cf_opts.push((cf, ColumnFamilyOptions::default()));
-        }
-    }
-    for (name, opt) in &mut cf_opts {
-        adjust_dynamic_level_bytes(&cf_descs, name, opt);
-    }
-
-    let cfds: Vec<_> = cf_opts.into_iter().collect();
-    // We have added all missing options by iterating `existed`. If two vecs still
-    // have same length, then they must have same column families dispite their
-    // orders. So just open db.
-    if needed.len() == existed.len() && needed.len() == cfds.len() {
-        let db = DB::open_cf(db_opt, path, cfds).map_err(r2e)?;
-        return Ok(RocksEngine::new(db));
-    }
-
-    // Opens db.
-    db_opt.create_missing_column_families(true);
-    let mut db = DB::open_cf(db_opt, path, cfds).map_err(r2e)?;
-
-    // Drops discarded column families.
-    for cf in cfs_diff(&existed, &needed) {
-        // We have checked it at the very beginning, so it must be needed.
-        assert_ne!(cf, CF_DEFAULT);
-        db.drop_cf(cf).map_err(r2e)?;
-    }
-
-    Ok(RocksEngine::new(db))
-}
-
-/// Turns "dynamic level size" off for the existing column family which was off
-/// before. Column families are small, HashMap isn't necessary.
-fn adjust_dynamic_level_bytes(
-    cf_descs: &[CColumnFamilyDescriptor],
-    name: &str,
-    opt: &mut ColumnFamilyOptions,
-) {
-    if let Some(cf_desc) = cf_descs.iter().find(|cf_desc| cf_desc.name() == name) {
-        let existed_dynamic_level_bytes =
-            cf_desc.options().get_level_compaction_dynamic_level_bytes();
-        if existed_dynamic_level_bytes != opt.get_level_compaction_dynamic_level_bytes() {
-            warn!(
-                "change dynamic_level_bytes for existing column family is danger";
-                "old_value" => existed_dynamic_level_bytes,
-                "new_value" => opt.get_level_compaction_dynamic_level_bytes(),
-            );
-        }
-        opt.set_level_compaction_dynamic_level_bytes(existed_dynamic_level_bytes);
-    }
-}
-
-pub fn db_exist(path: &str) -> bool {
-    let path = Path::new(path);
-    if !path.exists() || !path.is_dir() {
-        return false;
-    }
-    let current_file_path = path.join("CURRENT");
-    if !current_file_path.exists() || !current_file_path.is_file() {
-        return false;
-    }
-
-    // If path is not an empty directory, and current file exists, we say db exists.
-    // If path is not an empty directory but db has not been created,
-    // `DB::list_column_families` fails and we can clean up the directory by
-    // this indication.
-    fs::read_dir(path).unwrap().next().is_some()
-}
-
-/// Returns a Vec of cf which is in `a' but not in `b'.
-fn cfs_diff<'a>(a: &[&'a str], b: &[&str]) -> Vec<&'a str> {
-    a.iter()
-        .filter(|x| !b.iter().any(|y| *x == y))
-        .cloned()
-        .collect()
-}
-
-pub fn get_cf_handle<'a>(db: &'a DB, cf: &str) -> Result<&'a CFHandle> {
-    db.cf_handle(cf)
-        .ok_or_else(|| format!("cf {} not found", cf))
-        .map_err(r2e)
-}
-
-pub fn range_to_rocks_range<'a>(range: &Range<'a>) -> RocksRange<'a> {
-    RocksRange::new(range.start_key, range.end_key)
-}
-
-pub fn get_engine_cf_used_size(engine: &DB, handle: &CFHandle) -> u64 {
-    let mut cf_used_size = engine
-        .get_property_int_cf(handle, ROCKSDB_TOTAL_SST_FILES_SIZE)
-        .expect("rocksdb is too old, missing total-sst-files-size property");
-    // For memtable
-    if let Some(mem_table) = engine.get_property_int_cf(handle, ROCKSDB_CUR_SIZE_ALL_MEM_TABLES) {
-        cf_used_size += mem_table;
-    }
-    // For blob files
-    if let Some(live_blob) = engine.get_property_int_cf(handle, ROCKSDB_TITANDB_LIVE_BLOB_FILE_SIZE)
-    {
-        cf_used_size += live_blob;
-    }
-    if let Some(obsolete_blob) =
-        engine.get_property_int_cf(handle, ROCKSDB_TITANDB_OBSOLETE_BLOB_FILE_SIZE)
-    {
-        cf_used_size += obsolete_blob;
-    }
-
-    cf_used_size
-}
-
-/// Gets engine's compression ratio at given level.
-pub fn get_engine_compression_ratio_at_level(
-    engine: &DB,
-    handle: &CFHandle,
-    level: usize,
-) -> Option<f64> {
-    let prop = format!("{}{}", ROCKSDB_COMPRESSION_RATIO_AT_LEVEL, level);
-    if let Some(v) = engine.get_property_value_cf(handle, &prop) {
-        if let Ok(f) = f64::from_str(&v) {
-            // RocksDB returns -1.0 if the level is empty.
-            if f >= 0.0 {
-                return Some(f);
-            }
-        }
-    }
-    None
-}
-
-/// Gets the number of files at given level of given column family.
-pub fn get_cf_num_files_at_level(engine: &DB, handle: &CFHandle, level: usize) -> Option<u64> {
-    let prop = format!("{}{}", ROCKSDB_NUM_FILES_AT_LEVEL, level);
-    engine.get_property_int_cf(handle, &prop)
-}
-
-/// Gets the number of blob files at given level of given column family.
-pub fn get_cf_num_blob_files_at_level(engine: &DB, handle: &CFHandle, level: usize) -> Option<u64> {
-    let prop = format!("{}{}", ROCKSDB_TITANDB_NUM_BLOB_FILES_AT_LEVEL, level);
-    engine.get_property_int_cf(handle, &prop)
-}
-
-/// Gets the number of immutable mem-table of given column family.
-pub fn get_cf_num_immutable_mem_table(engine: &DB, handle: &CFHandle) -> Option<u64> {
-    engine.get_property_int_cf(handle, ROCKSDB_NUM_IMMUTABLE_MEM_TABLE)
-}
-
-/// Gets the amount of pending compaction bytes of given column family.
-pub fn get_cf_pending_compaction_bytes(engine: &DB, handle: &CFHandle) -> Option<u64> {
-    engine.get_property_int_cf(handle, ROCKSDB_PENDING_COMPACTION_BYTES)
-}
-
-pub struct FixedSuffixSliceTransform {
-    pub suffix_len: usize,
-}
-
-impl FixedSuffixSliceTransform {
-    pub fn new(suffix_len: usize) -> FixedSuffixSliceTransform {
-        FixedSuffixSliceTransform { suffix_len }
-    }
-}
-
-impl SliceTransform for FixedSuffixSliceTransform {
-    fn transform<'a>(&mut self, key: &'a [u8]) -> &'a [u8] {
-        let mid = key.len() - self.suffix_len;
-        let (left, _) = key.split_at(mid);
-        left
-    }
-
-    fn in_domain(&mut self, key: &[u8]) -> bool {
-        key.len() >= self.suffix_len
-    }
-
-    fn in_range(&mut self, _: &[u8]) -> bool {
-        true
-    }
-}
-
-pub struct FixedPrefixSliceTransform {
-    pub prefix_len: usize,
-}
-
-impl FixedPrefixSliceTransform {
-    pub fn new(prefix_len: usize) -> FixedPrefixSliceTransform {
-        FixedPrefixSliceTransform { prefix_len }
-    }
-}
-
-impl SliceTransform for FixedPrefixSliceTransform {
-    fn transform<'a>(&mut self, key: &'a [u8]) -> &'a [u8] {
-        &key[..self.prefix_len]
-    }
-
-    fn in_domain(&mut self, key: &[u8]) -> bool {
-        key.len() >= self.prefix_len
-    }
-
-    fn in_range(&mut self, _: &[u8]) -> bool {
-        true
-    }
-}
-
-pub struct NoopSliceTransform;
-
-impl SliceTransform for NoopSliceTransform {
-    fn transform<'a>(&mut self, key: &'a [u8]) -> &'a [u8] {
-        key
-    }
-
-    fn in_domain(&mut self, _: &[u8]) -> bool {
-        true
-    }
-
-    fn in_range(&mut self, _: &[u8]) -> bool {
-        true
-    }
-}
-
-pub fn to_raw_perf_level(level: engine_traits::PerfLevel) -> rocksdb::PerfLevel {
-    match level {
-        engine_traits::PerfLevel::Uninitialized => rocksdb::PerfLevel::Uninitialized,
-        engine_traits::PerfLevel::Disable => rocksdb::PerfLevel::Disable,
-        engine_traits::PerfLevel::EnableCount => rocksdb::PerfLevel::EnableCount,
-        engine_traits::PerfLevel::EnableTimeExceptForMutex => {
-            rocksdb::PerfLevel::EnableTimeExceptForMutex
-        }
-        engine_traits::PerfLevel::EnableTimeAndCpuTimeExceptForMutex => {
-            rocksdb::PerfLevel::EnableTimeAndCPUTimeExceptForMutex
-        }
-        engine_traits::PerfLevel::EnableTime => rocksdb::PerfLevel::EnableTime,
-        engine_traits::PerfLevel::OutOfBounds => rocksdb::PerfLevel::OutOfBounds,
-    }
-}
-
-pub fn from_raw_perf_level(level: rocksdb::PerfLevel) -> engine_traits::PerfLevel {
-    match level {
-        rocksdb::PerfLevel::Uninitialized => engine_traits::PerfLevel::Uninitialized,
-        rocksdb::PerfLevel::Disable => engine_traits::PerfLevel::Disable,
-        rocksdb::PerfLevel::EnableCount => engine_traits::PerfLevel::EnableCount,
-        rocksdb::PerfLevel::EnableTimeExceptForMutex => {
-            engine_traits::PerfLevel::EnableTimeExceptForMutex
-        }
-        rocksdb::PerfLevel::EnableTimeAndCPUTimeExceptForMutex => {
-            engine_traits::PerfLevel::EnableTimeAndCpuTimeExceptForMutex
-        }
-        rocksdb::PerfLevel::EnableTime => engine_traits::PerfLevel::EnableTime,
-        rocksdb::PerfLevel::OutOfBounds => engine_traits::PerfLevel::OutOfBounds,
-    }
-}
-
-struct OwnedRange {
-    start_key: Box<[u8]>,
-    end_key: Box<[u8]>,
-}
-
-type FilterByReason = [bool; 4];
-
-fn reason_to_index(reason: DBTableFileCreationReason) -> usize {
-    match reason {
-        DBTableFileCreationReason::Flush => 0,
-        DBTableFileCreationReason::Compaction => 1,
-        DBTableFileCreationReason::Recovery => 2,
-        DBTableFileCreationReason::Misc => 3,
-    }
-}
-
-fn filter_by_reason(factory: &impl CompactionFilterFactory) -> FilterByReason {
-    let mut r = FilterByReason::default();
-    r[reason_to_index(DBTableFileCreationReason::Flush)] =
-        factory.should_filter_table_file_creation(DBTableFileCreationReason::Flush);
-    r[reason_to_index(DBTableFileCreationReason::Compaction)] =
-        factory.should_filter_table_file_creation(DBTableFileCreationReason::Compaction);
-    r[reason_to_index(DBTableFileCreationReason::Recovery)] =
-        factory.should_filter_table_file_creation(DBTableFileCreationReason::Recovery);
-    r[reason_to_index(DBTableFileCreationReason::Misc)] =
-        factory.should_filter_table_file_creation(DBTableFileCreationReason::Misc);
-    r
-}
-
-pub struct StackingCompactionFilterFactory<A: CompactionFilterFactory, B: CompactionFilterFactory> {
-    outer_should_filter: FilterByReason,
-    outer: A,
-    inner_should_filter: FilterByReason,
-    inner: B,
-}
-
-impl<A: CompactionFilterFactory, B: CompactionFilterFactory> StackingCompactionFilterFactory<A, B> {
-    /// Creates a factory of stacked filter with `outer` on top of `inner`.
-    /// Table keys will be filtered through `outer` first before reaching
-    /// `inner`.
-    pub fn new(outer: A, inner: B) -> Self {
-        let outer_should_filter = filter_by_reason(&outer);
-        let inner_should_filter = filter_by_reason(&inner);
-        Self {
-            outer_should_filter,
-            outer,
-            inner_should_filter,
-            inner,
-        }
-    }
-}
-
-impl<A: CompactionFilterFactory, B: CompactionFilterFactory> CompactionFilterFactory
-    for StackingCompactionFilterFactory<A, B>
-{
-    type Filter = StackingCompactionFilter<A::Filter, B::Filter>;
-
-    fn create_compaction_filter(
-        &self,
-        context: &CompactionFilterContext,
-    ) -> Option<(CString, Self::Filter)> {
-        let i = reason_to_index(context.reason());
-        let mut outer_filter = None;
-        let mut inner_filter = None;
-        let mut full_name = String::new();
-        if self.outer_should_filter[i]
-            && let Some((name, filter)) = self.outer.create_compaction_filter(context)
-        {
-            outer_filter = Some(filter);
-            full_name = name.into_string().unwrap();
-        }
-        if self.inner_should_filter[i]
-            && let Some((name, filter)) = self.inner.create_compaction_filter(context)
-        {
-            inner_filter = Some(filter);
-            if !full_name.is_empty() {
-                full_name += ".";
-            }
-            full_name += name.to_str().unwrap();
-        }
-        if outer_filter.is_none() && inner_filter.is_none() {
-            None
-        } else {
-            let filter = StackingCompactionFilter {
-                outer: outer_filter,
-                inner: inner_filter,
-            };
-            Some((CString::new(full_name).unwrap(), filter))
-        }
-    }
-
-    fn should_filter_table_file_creation(&self, reason: DBTableFileCreationReason) -> bool {
-        let i = reason_to_index(reason);
-        self.outer_should_filter[i] || self.inner_should_filter[i]
-    }
-}
-
-pub struct StackingCompactionFilter<A: CompactionFilter, B: CompactionFilter> {
-    outer: Option<A>,
-    inner: Option<B>,
-}
-
-impl<A: CompactionFilter, B: CompactionFilter> CompactionFilter for StackingCompactionFilter<A, B> {
-    fn featured_filter(
-        &mut self,
-        level: usize,
-        key: &[u8],
-        seqno: u64,
-        value: &[u8],
-        value_type: CompactionFilterValueType,
-    ) -> CompactionFilterDecision {
-        if let Some(outer) = self.outer.as_mut()
-            && let r = outer.featured_filter(level, key, seqno, value, value_type)
-            && !matches!(r, CompactionFilterDecision::Keep)
-        {
-            r
-        } else if let Some(inner) = self.inner.as_mut() {
-            inner.featured_filter(level, key, seqno, value, value_type)
-        } else {
-            CompactionFilterDecision::Keep
-        }
-    }
-}
-
-#[derive(Clone)]
-pub struct RangeCompactionFilterFactory(Arc<OwnedRange>);
-
-impl RangeCompactionFilterFactory {
-    pub fn new(start_key: Box<[u8]>, end_key: Box<[u8]>) -> Self {
-        let range = OwnedRange { start_key, end_key };
-        Self(Arc::new(range))
-    }
-}
-
-impl CompactionFilterFactory for RangeCompactionFilterFactory {
-    type Filter = RangeCompactionFilter;
-
-    fn create_compaction_filter(
-        &self,
-        _context: &CompactionFilterContext,
-    ) -> Option<(CString, Self::Filter)> {
-        Some((
-            CString::new("range_filter").unwrap(),
-            RangeCompactionFilter(self.0.clone()),
-        ))
-    }
-
-    fn should_filter_table_file_creation(&self, _reason: DBTableFileCreationReason) -> bool {
-        true
-    }
-}
-
-/// Filters out all keys outside the key range.
-pub struct RangeCompactionFilter(Arc<OwnedRange>);
-
-impl CompactionFilter for RangeCompactionFilter {
-    fn featured_filter(
-        &mut self,
-        _level: usize,
-        key: &[u8],
-        _seqno: u64,
-        _value: &[u8],
-        _value_type: CompactionFilterValueType,
-    ) -> CompactionFilterDecision {
-        if key < self.0.start_key.as_ref() || key >= self.0.end_key.as_ref() {
-            CompactionFilterDecision::Remove
-        } else {
-            CompactionFilterDecision::Keep
-        }
-    }
-}
-
-#[cfg(test)]
-mod tests {
-    use engine_traits::{CfOptionsExt, Peekable, SyncMutable, CF_DEFAULT};
-    use rocksdb::DB;
-    use tempfile::Builder;
-
-    use super::*;
-
-    #[test]
-    fn test_cfs_diff() {
-        let a = vec!["1", "2", "3"];
-        let a_diff_a = cfs_diff(&a, &a);
-        assert!(a_diff_a.is_empty());
-        let b = vec!["4"];
-        assert_eq!(a, cfs_diff(&a, &b));
-        let c = vec!["4", "5", "3", "6"];
-        assert_eq!(vec!["1", "2"], cfs_diff(&a, &c));
-        assert_eq!(vec!["4", "5", "6"], cfs_diff(&c, &a));
-        let d = vec!["1", "2", "3", "4"];
-        let a_diff_d = cfs_diff(&a, &d);
-        assert!(a_diff_d.is_empty());
-        assert_eq!(vec!["4"], cfs_diff(&d, &a));
-    }
-
-    #[test]
-    fn test_new_engine_opt() {
-        let path = Builder::new()
-            .prefix("_util_rocksdb_test_check_column_families")
-            .tempdir()
-            .unwrap();
-        let path_str = path.path().to_str().unwrap();
-
-        // create db when db not exist
-        let mut cfs_opts = vec![(CF_DEFAULT, RocksCfOptions::default())];
-        let mut opts = RocksCfOptions::default();
-        opts.set_level_compaction_dynamic_level_bytes(true);
-        cfs_opts.push(("cf_dynamic_level_bytes", opts.clone()));
-        let db = new_engine_opt(path_str, RocksDbOptions::default(), cfs_opts).unwrap();
-        column_families_must_eq(path_str, vec![CF_DEFAULT, "cf_dynamic_level_bytes"]);
-        check_dynamic_level_bytes(&db);
-        drop(db);
-
-        // add cf1.
-        let cfs_opts = vec![
-            (CF_DEFAULT, opts.clone()),
-            ("cf_dynamic_level_bytes", opts.clone()),
-            ("cf1", opts.clone()),
-        ];
-        let db = new_engine_opt(path_str, RocksDbOptions::default(), cfs_opts).unwrap();
-        column_families_must_eq(path_str, vec![CF_DEFAULT, "cf_dynamic_level_bytes", "cf1"]);
-        check_dynamic_level_bytes(&db);
-        for cf in &[CF_DEFAULT, "cf_dynamic_level_bytes", "cf1"] {
-            db.put_cf(cf, b"k", b"v").unwrap();
-        }
-        drop(db);
-
-        // change order should not cause data corruption.
-        let cfs_opts = vec![
-            ("cf_dynamic_level_bytes", opts.clone()),
-            ("cf1", opts.clone()),
-            (CF_DEFAULT, opts),
-        ];
-        let db = new_engine_opt(path_str, RocksDbOptions::default(), cfs_opts).unwrap();
-        column_families_must_eq(path_str, vec![CF_DEFAULT, "cf_dynamic_level_bytes", "cf1"]);
-        check_dynamic_level_bytes(&db);
-        for cf in &[CF_DEFAULT, "cf_dynamic_level_bytes", "cf1"] {
-            assert_eq!(db.get_value_cf(cf, b"k").unwrap().unwrap(), b"v");
-        }
-        drop(db);
-
-        // drop cf1.
-        let cfs = vec![CF_DEFAULT, "cf_dynamic_level_bytes"];
-        let db = new_engine(path_str, &cfs).unwrap();
-        column_families_must_eq(path_str, cfs);
-        check_dynamic_level_bytes(&db);
-        drop(db);
-
-        // drop all cfs.
-        new_engine(path_str, &[CF_DEFAULT]).unwrap();
-        column_families_must_eq(path_str, vec![CF_DEFAULT]);
-
-        // not specifying default cf should error.
-        new_engine(path_str, &[]).unwrap_err();
-        column_families_must_eq(path_str, vec![CF_DEFAULT]);
-    }
-
-    fn column_families_must_eq(path: &str, excepted: Vec<&str>) {
-        let opts = RocksDbOptions::default();
-        let cfs_list = DB::list_column_families(&opts, path).unwrap();
-
-        let mut cfs_existed: Vec<&str> = cfs_list.iter().map(|v| v.as_str()).collect();
-        let mut cfs_excepted: Vec<&str> = excepted.clone();
-        cfs_existed.sort_unstable();
-        cfs_excepted.sort_unstable();
-        assert_eq!(cfs_existed, cfs_excepted);
-    }
-
-    fn check_dynamic_level_bytes(db: &RocksEngine) {
-        let tmp_cf_opts = db.get_options_cf(CF_DEFAULT).unwrap();
-        assert!(!tmp_cf_opts.get_level_compaction_dynamic_level_bytes());
-        let tmp_cf_opts = db.get_options_cf("cf_dynamic_level_bytes").unwrap();
-        assert!(tmp_cf_opts.get_level_compaction_dynamic_level_bytes());
-    }
-}
->>>>>>> ab5bb9e6
+}